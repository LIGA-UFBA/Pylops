--- conflicted
+++ resolved
@@ -142,12 +142,7 @@
             (par["ny"], par["nx"]),
             h=h1,
             offset=par["offset"],
-<<<<<<< HEAD
-            dims=(par["ny"], par["nx"]),
             axis=par["axis"],
-=======
-            dir=par["dir"],
->>>>>>> d7130c5d
             dtype="float64",
         )
         assert dottest(Cop, par["ny"] * par["nx"], par["ny"] * par["nx"])
@@ -166,12 +161,7 @@
         (par["nz"], par["ny"], par["nx"]),
         h=h1,
         offset=par["offset"],
-<<<<<<< HEAD
-        dims=(par["nz"], par["ny"], par["nx"]),
         axis=par["axis"],
-=======
-        dir=par["dir"],
->>>>>>> d7130c5d
         dtype="float64",
     )
     assert dottest(
@@ -218,12 +208,7 @@
         (par["nz"], par["ny"], par["nx"]),
         h=h2,
         offset=par["offset"],
-<<<<<<< HEAD
-        dims=[par["nz"], par["ny"], par["nx"]],
         nodir=par["axis"],
-=======
-        nodir=par["dir"],
->>>>>>> d7130c5d
         dtype="float64",
     )
     assert dottest(
@@ -273,12 +258,7 @@
         (par["nz"], par["ny"], par["nx"], par["nt"]),
         h=h3,
         offset=par["offset"],
-<<<<<<< HEAD
-        dims=[par["nz"], par["ny"], par["nx"], par["nt"]],
         axes=[0, 1, 2],
-=======
-        dirs=[0, 1, 2],
->>>>>>> d7130c5d
         dtype="float64",
     )
     assert dottest(
