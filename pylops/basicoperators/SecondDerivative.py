--- conflicted
+++ resolved
@@ -18,14 +18,11 @@
     ----------
     dims : :obj:`list` or :obj:`int`
         Number of samples for each dimension
-<<<<<<< HEAD
         (``None`` if only one dimension is available)
     axis : :obj:`int`, optional
         .. versionadded:: 2.0.0
 
         Axis along which derivative is applied.
-=======
->>>>>>> d7130c5d
     dir : :obj:`int`, optional
 
         .. deprecated:: 2.0.0
@@ -74,33 +71,15 @@
     """
 
     def __init__(
-<<<<<<< HEAD
         self,
-        N,
-        dims=None,
+        dims,
         axis=-1,
         dir=None,
         sampling=1,
         edge=False,
         dtype="float64",
         kind="centered",
-=======
-        self, dims, dir=0, sampling=1, edge=False, dtype="float64", kind="centered"
->>>>>>> d7130c5d
     ):
-        self.dims = _value_or_list_like_to_array(dims)
-        self.sampling = sampling
-        self.edge = edge
-<<<<<<< HEAD
-        if dims is None:
-            self.dims = (self.N,)
-            self.reshape = False
-        else:
-            if np.prod(dims) != self.N:
-                raise ValueError("product of dims must equal N!")
-            else:
-                self.dims = dims
-                self.reshape = True
         if dir is not None:
             warnings.warn(
                 "dir will be deprecated in version 2.0.0, use axis instead.",
@@ -108,10 +87,11 @@
                 stacklevel=2,
             )
             axis = dir
+
+        self.dims = _value_or_list_like_to_array(dims)
         self.axis = normalize_axis_index(axis, len(self.dims))
-=======
-        self.dir = normalize_axis_index(dir, len(self.dims))
->>>>>>> d7130c5d
+        self.sampling = sampling
+        self.edge = edge
         self.kind = kind
         N = np.prod(self.dims)
         self.shape = (N, N)
@@ -134,144 +114,53 @@
 
     def _matvec_forward(self, x):
         ncp = get_array_module(x)
-<<<<<<< HEAD
-        if not self.reshape:
-            x = x.squeeze()
-            y = ncp.zeros(self.N, self.dtype)
-            y[:-2] = (x[2:] - 2 * x[1:-1] + x[0:-2]) / self.sampling ** 2
-        else:
-            x = ncp.reshape(x, self.dims)
-            if self.axis > 0:  # need to bring the dim. to derive to first dim.
-                x = ncp.swapaxes(x, self.axis, 0)
-            y = ncp.zeros(x.shape, self.dtype)
-            y[:-2] = (x[2:] - 2 * x[1:-1] + x[0:-2]) / self.sampling ** 2
-            if self.axis > 0:
-                y = ncp.swapaxes(y, 0, self.axis)
-            y = y.ravel()
-=======
         x = ncp.reshape(x, self.dims)
-        if self.dir > 0:  # need to bring the dim. to derive to first dim.
-            x = ncp.swapaxes(x, self.dir, 0)
+        if self.axis > 0:  # need to bring the dim. to derive to first dim.
+            x = ncp.swapaxes(x, self.axis, 0)
         y = ncp.zeros(x.shape, self.dtype)
         y[:-2, ...] = x[2:, ...] - 2 * x[1:-1, ...] + x[0:-2, ...]
         y /= self.sampling ** 2
-        if self.dir > 0:
-            y = ncp.swapaxes(y, 0, self.dir)
+        if self.axis > 0:
+            y = ncp.swapaxes(y, 0, self.axis)
         y = y.ravel()
->>>>>>> d7130c5d
         return y
 
     def _rmatvec_forward(self, x):
         ncp = get_array_module(x)
-<<<<<<< HEAD
-        if not self.reshape:
-            x = x.squeeze()
-            y = ncp.zeros(self.N, self.dtype)
-            y[0:-2] += (x[:-2]) / self.sampling ** 2
-            y[1:-1] -= (2 * x[:-2]) / self.sampling ** 2
-            y[2:] += (x[:-2]) / self.sampling ** 2
-        else:
-            x = ncp.reshape(x, self.dims)
-            if self.axis > 0:  # need to bring the dim. to derive to first dim.
-                x = ncp.swapaxes(x, self.axis, 0)
-            y = ncp.zeros(x.shape, self.dtype)
-            y[0:-2] += (x[:-2]) / self.sampling ** 2
-            y[1:-1] -= (2 * x[:-2]) / self.sampling ** 2
-            y[2:] += (x[:-2]) / self.sampling ** 2
-            if self.axis > 0:
-                y = ncp.swapaxes(y, 0, self.axis)
-            y = y.ravel()
-=======
         x = ncp.reshape(x, self.dims)
-        if self.dir > 0:  # need to bring the dim. to derive to first dim.
-            x = ncp.swapaxes(x, self.dir, 0)
+        if self.axis > 0:  # need to bring the dim. to derive to first dim.
+            x = ncp.swapaxes(x, self.axis, 0)
         y = ncp.zeros(x.shape, self.dtype)
         y[0:-2, ...] += x[:-2, ...]
         y[1:-1, ...] -= 2 * x[:-2, ...]
         y[2:, ...] += x[:-2, ...]
         y /= self.sampling ** 2
-        if self.dir > 0:
-            y = ncp.swapaxes(y, 0, self.dir)
+        if self.axis > 0:
+            y = ncp.swapaxes(y, 0, self.axis)
         y = y.ravel()
->>>>>>> d7130c5d
         return y
 
     def _matvec_centered(self, x):
         ncp = get_array_module(x)
-<<<<<<< HEAD
-        if not self.reshape:
-            x = x.squeeze()
-            y = ncp.zeros(self.N, self.dtype)
-            y[1:-1] = (x[2:] - 2 * x[1:-1] + x[0:-2]) / self.sampling ** 2
-            if self.edge:
-                y[0] = (x[0] - 2 * x[1] + x[2]) / self.sampling ** 2
-                y[-1] = (x[-3] - 2 * x[-2] + x[-1]) / self.sampling ** 2
-        else:
-            x = ncp.reshape(x, self.dims)
-            if self.axis > 0:  # need to bring the dim. to derive to first dim.
-                x = ncp.swapaxes(x, self.axis, 0)
-            y = ncp.zeros(x.shape, self.dtype)
-            y[1:-1] = (x[2:] - 2 * x[1:-1] + x[0:-2]) / self.sampling ** 2
-            if self.edge:
-                y[0] = (x[0] - 2 * x[1] + x[2]) / self.sampling ** 2
-                y[-1] = (x[-3] - 2 * x[-2] + x[-1]) / self.sampling ** 2
-            if self.axis > 0:
-                y = ncp.swapaxes(y, 0, self.axis)
-            y = y.ravel()
-=======
         x = ncp.reshape(x, self.dims)
-        if self.dir > 0:  # need to bring the dim. to derive to first dim.
-            x = ncp.swapaxes(x, self.dir, 0)
+        if self.axis > 0:  # need to bring the dim. to derive to first dim.
+            x = ncp.swapaxes(x, self.axis, 0)
         y = ncp.zeros(x.shape, self.dtype)
         y[1:-1, ...] = x[2:, ...] - 2 * x[1:-1, ...] + x[0:-2, ...]
         if self.edge:
             y[0, ...] = x[0, ...] - 2 * x[1, ...] + x[2, ...]
             y[-1, ...] = x[-3, ...] - 2 * x[-2, ...] + x[-1, ...]
         y /= self.sampling ** 2
-        if self.dir > 0:
-            y = ncp.swapaxes(y, 0, self.dir)
+        if self.axis > 0:
+            y = ncp.swapaxes(y, 0, self.axis)
         y = y.ravel()
->>>>>>> d7130c5d
         return y
 
     def _rmatvec_centered(self, x):
         ncp = get_array_module(x)
-<<<<<<< HEAD
-        if not self.reshape:
-            x = x.squeeze()
-            y = ncp.zeros(self.N, self.dtype)
-            y[0:-2] += (x[1:-1]) / self.sampling ** 2
-            y[1:-1] -= (2 * x[1:-1]) / self.sampling ** 2
-            y[2:] += (x[1:-1]) / self.sampling ** 2
-            if self.edge:
-                y[0] += x[0] / self.sampling ** 2
-                y[1] -= 2 * x[0] / self.sampling ** 2
-                y[2] += x[0] / self.sampling ** 2
-                y[-3] += x[-1] / self.sampling ** 2
-                y[-2] -= 2 * x[-1] / self.sampling ** 2
-                y[-1] += x[-1] / self.sampling ** 2
-        else:
-            x = ncp.reshape(x, self.dims)
-            if self.axis > 0:  # need to bring the dim. to derive to first dim.
-                x = ncp.swapaxes(x, self.axis, 0)
-            y = ncp.zeros(x.shape, self.dtype)
-            y[0:-2] += (x[1:-1]) / self.sampling ** 2
-            y[1:-1] -= (2 * x[1:-1]) / self.sampling ** 2
-            y[2:] += (x[1:-1]) / self.sampling ** 2
-            if self.edge:
-                y[0] += x[0] / self.sampling ** 2
-                y[1] -= 2 * x[0] / self.sampling ** 2
-                y[2] += x[0] / self.sampling ** 2
-                y[-3] += x[-1] / self.sampling ** 2
-                y[-2] -= 2 * x[-1] / self.sampling ** 2
-                y[-1] += x[-1] / self.sampling ** 2
-            if self.axis > 0:
-                y = ncp.swapaxes(y, 0, self.axis)
-            y = y.ravel()
-=======
         x = ncp.reshape(x, self.dims)
-        if self.dir > 0:  # need to bring the dim. to derive to first dim.
-            x = ncp.swapaxes(x, self.dir, 0)
+        if self.axis > 0:  # need to bring the dim. to derive to first dim.
+            x = ncp.swapaxes(x, self.axis, 0)
         y = ncp.zeros(x.shape, self.dtype)
         y[0:-2, ...] += x[1:-1, ...]
         y[1:-1, ...] -= 2 * x[1:-1, ...]
@@ -284,8 +173,7 @@
             y[-2, ...] -= 2 * x[-1, ...]
             y[-1, ...] += x[-1, ...]
         y /= self.sampling ** 2
-        if self.dir > 0:
-            y = ncp.swapaxes(y, 0, self.dir)
+        if self.axis > 0:
+            y = ncp.swapaxes(y, 0, self.axis)
         y = y.ravel()
->>>>>>> d7130c5d
         return y