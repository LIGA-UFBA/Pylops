--- conflicted
+++ resolved
@@ -327,12 +327,8 @@
         )
 
     # create and remove background data from original data
-<<<<<<< HEAD
     datar = data.ravel() if m0 is None else \
         data.ravel() - PPop * m0.ravel()
-=======
-    datar = data.flatten() if m0 is None else data.flatten() - PPop * m0.flatten()
->>>>>>> 7b0f5d04
     # invert model
     if epsR is None:
         # inversion without spatial regularization
@@ -377,13 +373,9 @@
                 PP = ncp.dot(PPop.A.T, PPop.A) + epsI * ncp.eye(nt0, dtype=PPop.A.dtype)
                 datarn = PPop.A.T * datar.reshape(nt0, nspatprod)
                 PPop_reg = MatrixMult(PP, dims=nspatprod)
-<<<<<<< HEAD
                 minv = \
                     get_lstsq(data)(PPop_reg.A, datarn.ravel(),
                                     **kwargs_solver)[0]
-=======
-                minv = get_lstsq(data)(PPop_reg.A, datarn.flatten(), **kwargs_solver)[0]
->>>>>>> 7b0f5d04
         else:
             # solve unregularized normal equations simultaneously with lop
             if ncp == np:
@@ -405,22 +397,10 @@
             else:
                 Regop = Laplacian((nt0, nx, ny), dirs=(1, 2), dtype=PPop.dtype)
 
-<<<<<<< HEAD
             minv = RegularizedInversion(PPop, [Regop], data.ravel(),
                                         x0=None if m0 is None else m0.ravel(),
                                         epsRs=[epsR], returninfo=False,
                                         **kwargs_solver)
-=======
-            minv = RegularizedInversion(
-                PPop,
-                [Regop],
-                data.flatten(),
-                x0=None if m0 is None else m0.flatten(),
-                epsRs=[epsR],
-                returninfo=False,
-                **kwargs_solver
-            )
->>>>>>> 7b0f5d04
         else:
             # Blockiness-promoting inversion with spatial regularization
             if dims == 1:
@@ -462,7 +442,6 @@
                 epsRL1 = list([epsRL1])
             if not isinstance(epsR, (list, tuple)):
                 epsR = list([epsR])
-<<<<<<< HEAD
             minv = SplitBregman(PPop, [RegL1op], data.ravel(),
                                 RegsL2=[RegL2op], epsRL1s=epsRL1,
                                 epsRL2s=epsR, mu=mu,
@@ -470,21 +449,6 @@
                                 niter_inner=niter_inner,
                                 x0=None if m0 is None else m0.ravel(),
                                 **kwargs_solver)[0]
-=======
-            minv = SplitBregman(
-                PPop,
-                [RegL1op],
-                data.ravel(),
-                RegsL2=[RegL2op],
-                epsRL1s=epsRL1,
-                epsRL2s=epsR,
-                mu=mu,
-                niter_outer=niter_outer,
-                niter_inner=niter_inner,
-                x0=None if m0 is None else m0.flatten(),
-                **kwargs_solver
-            )[0]
->>>>>>> 7b0f5d04
 
     # compute residual
     if epsR is None:
