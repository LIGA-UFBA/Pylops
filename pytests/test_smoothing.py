import numpy as np
import pytest
from numpy.testing import assert_array_almost_equal, assert_array_equal
from scipy.sparse.linalg import lsqr

from pylops.basicoperators import Smoothing1D, Smoothing2D
from pylops.utils import dottest

par1 = {"nz": 10, "ny": 30, "nx": 20, "dir": 0}  # even, first direction
par2 = {"nz": 11, "ny": 51, "nx": 31, "dir": 0}  # odd, first direction
par3 = {"nz": 10, "ny": 30, "nx": 20, "dir": 1}  # even, second direction
par4 = {"nz": 11, "ny": 51, "nx": 31, "dir": 1}  # odd, second direction
par5 = {"nz": 10, "ny": 30, "nx": 20, "dir": 2}  # even, third direction
par6 = {"nz": 11, "ny": 51, "nx": 31, "dir": 2}  # odd, third direction

np.random.seed(0)


@pytest.mark.parametrize("par", [(par1), (par2), (par3), (par4)])
def test_Smoothing1D(par):
    """Dot-test and inversion for smoothing"""
    # 1d kernel on 1d signal
    D1op = Smoothing1D(nsmooth=5, dims=par["nx"], dtype="float64")
    assert dottest(D1op, par["nx"], par["nx"])

    x = np.random.normal(0, 1, par["nx"])
    y = D1op * x
    xlsqr = lsqr(D1op, y, damp=1e-10, iter_lim=100, show=0)[0]
    assert_array_almost_equal(x, xlsqr, decimal=3)

    # 1d kernel on 2d signal
    D1op = Smoothing1D(
        nsmooth=5, dims=(par["ny"], par["nx"]), dir=par["dir"], dtype="float64"
    )
    assert dottest(D1op, par["ny"] * par["nx"], par["ny"] * par["nx"])

<<<<<<< HEAD
    x = np.random.normal(0, 1, (par['ny'], par['nx'])).ravel()
    y = D1op*x
=======
    x = np.random.normal(0, 1, (par["ny"], par["nx"])).flatten()
    y = D1op * x
>>>>>>> 7b0f5d04
    xlsqr = lsqr(D1op, y, damp=1e-10, iter_lim=100, show=0)[0]
    assert_array_almost_equal(x, xlsqr, decimal=3)

    # 1d kernel on 3d signal
<<<<<<< HEAD
    D1op = Smoothing1D(nsmooth=5, dims=(par['nz'], par['ny'], par['nx']),
                       dir=par['dir'], dtype='float64')
    assert dottest(D1op, par['nz'] * par['ny'] * par['nx'],
                   par['nz'] * par['ny'] * par['nx'], tol=1e-3)

    x = np.random.normal(0, 1, (par['nz'], par['ny'], par['nx'])).ravel()
    y = D1op*x
=======
    D1op = Smoothing1D(
        nsmooth=5,
        dims=(par["nz"], par["ny"], par["nx"]),
        dir=par["dir"],
        dtype="float64",
    )
    assert dottest(
        D1op,
        par["nz"] * par["ny"] * par["nx"],
        par["nz"] * par["ny"] * par["nx"],
        tol=1e-3,
    )

    x = np.random.normal(0, 1, (par["nz"], par["ny"], par["nx"])).flatten()
    y = D1op * x
>>>>>>> 7b0f5d04
    xlsqr = lsqr(D1op, y, damp=1e-10, iter_lim=100, show=0)[0]
    assert_array_almost_equal(x, xlsqr, decimal=3)


@pytest.mark.parametrize("par", [(par1), (par2), (par3), (par4), (par5), (par6)])
def test_Smoothing2D(par):
    """Dot-test for smoothing"""
    # 2d kernel on 2d signal
    if par["dir"] < 2:
        D2op = Smoothing2D(nsmooth=(5, 5), dims=(par["ny"], par["nx"]), dtype="float64")
        assert dottest(D2op, par["ny"] * par["nx"], par["ny"] * par["nx"], tol=1e-3)

        # forward
<<<<<<< HEAD
        x = np.zeros((par['ny'], par['nx']))
        x[par['ny']//2, par['nx']//2] = 1.
        x = x.ravel()
=======
        x = np.zeros((par["ny"], par["nx"]))
        x[par["ny"] // 2, par["nx"] // 2] = 1.0
        x = x.flatten()
>>>>>>> 7b0f5d04
        y = D2op * x
        y = y.reshape(par["ny"], par["nx"])
        assert_array_almost_equal(
            y[par["ny"] // 2 - 2 : par["ny"] // 2 + 3 :, par["nx"] // 2],
            np.ones(5) / 25,
        )
        assert_array_almost_equal(
            y[par["ny"] // 2, par["nx"] // 2 - 2 : par["nx"] // 2 + 3], np.ones(5) / 25
        )
        # inverse
        xlsqr = lsqr(D2op, y.ravel(), damp=1e-10, iter_lim=400, show=0)[0]
        assert_array_almost_equal(x, xlsqr, decimal=1)

    # 2d kernel on 3d signal
    D2op = Smoothing2D(
        nsmooth=(5, 5),
        dims=(par["nz"], par["ny"], par["nx"]),
        nodir=par["dir"],
        dtype="float64",
    )
    assert dottest(
        D2op, par["nz"] * par["ny"] * par["nx"], par["nz"] * par["ny"] * par["nx"]
    )

    # forward
<<<<<<< HEAD
    x = np.zeros((par['nz'], par['ny'], par['nx']))
    x[par['nz']//2, par['ny']//2, par['nx']//2] = 1.
    x = x.ravel()
=======
    x = np.zeros((par["nz"], par["ny"], par["nx"]))
    x[par["nz"] // 2, par["ny"] // 2, par["nx"] // 2] = 1.0
    x = x.flatten()
>>>>>>> 7b0f5d04
    y = D2op * x
    y = y.reshape(par["nz"], par["ny"], par["nx"])

    if par["dir"] == 0:
        assert_array_almost_equal(
            y[par["nz"] // 2, par["ny"] // 2 - 2 : par["ny"] // 2 + 3, par["nx"] // 2],
            np.ones(5) / 25,
        )
        assert_array_almost_equal(
            y[par["nz"] // 2, par["ny"] // 2, par["nx"] // 2 - 2 : par["nx"] // 2 + 3],
            np.ones(5) / 25,
        )
    elif par["dir"] == 1:
        assert_array_almost_equal(
            y[par["nz"] // 2 - 2 : par["nz"] // 2 + 3, par["ny"] // 2, par["nx"] // 2],
            np.ones(5) / 25,
        )
        assert_array_almost_equal(
            y[par["nz"] // 2, par["ny"] // 2, par["nx"] // 2 - 2 : par["nx"] // 2 + 3],
            np.ones(5) / 25,
        )
    elif par["dir"] == 2:
        assert_array_almost_equal(
            y[par["nz"] // 2 - 2 : par["nz"] // 2 + 3, par["ny"] // 2, par["nx"] // 2],
            np.ones(5) / 25,
        )
        assert_array_almost_equal(
            y[par["nz"] // 2, par["ny"] // 2 - 2 : par["ny"] // 2 + 3, par["nx"] // 2],
            np.ones(5) / 25,
        )

    # inverse
    xlsqr = lsqr(D2op, y.ravel(), damp=1e-10, iter_lim=400, show=0)[0]
    assert_array_almost_equal(x, xlsqr, decimal=1)<|MERGE_RESOLUTION|>--- conflicted
+++ resolved
@@ -34,18 +34,12 @@
     )
     assert dottest(D1op, par["ny"] * par["nx"], par["ny"] * par["nx"])
 
-<<<<<<< HEAD
     x = np.random.normal(0, 1, (par['ny'], par['nx'])).ravel()
     y = D1op*x
-=======
-    x = np.random.normal(0, 1, (par["ny"], par["nx"])).flatten()
-    y = D1op * x
->>>>>>> 7b0f5d04
     xlsqr = lsqr(D1op, y, damp=1e-10, iter_lim=100, show=0)[0]
     assert_array_almost_equal(x, xlsqr, decimal=3)
 
     # 1d kernel on 3d signal
-<<<<<<< HEAD
     D1op = Smoothing1D(nsmooth=5, dims=(par['nz'], par['ny'], par['nx']),
                        dir=par['dir'], dtype='float64')
     assert dottest(D1op, par['nz'] * par['ny'] * par['nx'],
@@ -53,23 +47,6 @@
 
     x = np.random.normal(0, 1, (par['nz'], par['ny'], par['nx'])).ravel()
     y = D1op*x
-=======
-    D1op = Smoothing1D(
-        nsmooth=5,
-        dims=(par["nz"], par["ny"], par["nx"]),
-        dir=par["dir"],
-        dtype="float64",
-    )
-    assert dottest(
-        D1op,
-        par["nz"] * par["ny"] * par["nx"],
-        par["nz"] * par["ny"] * par["nx"],
-        tol=1e-3,
-    )
-
-    x = np.random.normal(0, 1, (par["nz"], par["ny"], par["nx"])).flatten()
-    y = D1op * x
->>>>>>> 7b0f5d04
     xlsqr = lsqr(D1op, y, damp=1e-10, iter_lim=100, show=0)[0]
     assert_array_almost_equal(x, xlsqr, decimal=3)
 
@@ -83,15 +60,9 @@
         assert dottest(D2op, par["ny"] * par["nx"], par["ny"] * par["nx"], tol=1e-3)
 
         # forward
-<<<<<<< HEAD
         x = np.zeros((par['ny'], par['nx']))
         x[par['ny']//2, par['nx']//2] = 1.
         x = x.ravel()
-=======
-        x = np.zeros((par["ny"], par["nx"]))
-        x[par["ny"] // 2, par["nx"] // 2] = 1.0
-        x = x.flatten()
->>>>>>> 7b0f5d04
         y = D2op * x
         y = y.reshape(par["ny"], par["nx"])
         assert_array_almost_equal(
@@ -117,15 +88,9 @@
     )
 
     # forward
-<<<<<<< HEAD
     x = np.zeros((par['nz'], par['ny'], par['nx']))
     x[par['nz']//2, par['ny']//2, par['nx']//2] = 1.
     x = x.ravel()
-=======
-    x = np.zeros((par["nz"], par["ny"], par["nx"]))
-    x[par["nz"] // 2, par["ny"] // 2, par["nx"] // 2] = 1.0
-    x = x.flatten()
->>>>>>> 7b0f5d04
     y = D2op * x
     y = y.reshape(par["nz"], par["ny"], par["nx"])
 
