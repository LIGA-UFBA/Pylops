import logging
import warnings

import numpy as np

from pylops import LinearOperator
from pylops.utils.backend import get_complex_dtype, get_real_dtype

try:
    import pyfftw
except ModuleNotFoundError:
    pyfftw = None
    pyfftw_message = (
        "Pyfftw not installed, use numpy or run "
        '"pip install pyFFTW" or '
        '"conda install -c conda-forge pyfftw".'
    )
except Exception as e:
    pyfftw = None
    pyfftw_message = "Failed to import pyfftw (error:%s), use numpy." % e

logging.basicConfig(format="%(levelname)s: %(message)s", level=logging.WARNING)


class _BaseFFT(LinearOperator):
    """Base class for one dimensional Fast-Fourier Transform"""

    def __init__(
        self,
        dims,
        dir=0,
        nfft=None,
        sampling=1.0,
        real=False,
        fftshift=None,
        ifftshift_before=None,
        fftshift_after=False,
        dtype="complex128",
    ):
        if isinstance(dims, int):
            dims = (dims,)
        if dir > len(dims) - 1:
            raise ValueError(
                "dir=%d must be smaller than " "number of dims=%d..." % (dir, len(dims))
            )
        self.dir = dir
        self.nfft = nfft if nfft is not None else dims[self.dir]
        self.real = real

        # Use fftshift if supplied, otherwise use ifftshift_before
        # If neither are supplied, set to False
        if fftshift is not None:
            warnings.warn(
                "fftshift is deprecated. Please use ifftshift_before.",
                category=DeprecationWarning,
                stacklevel=2,
            )
            if ifftshift_before is not None:
                warnings.warn(
                    "Passed fftshift and ifftshift_before, ignoring ifftshift_before. ",
                    category=DeprecationWarning,
                    stacklevel=2,
                )
            ifftshift_before = fftshift
        if fftshift is None and ifftshift_before is None:
            ifftshift_before = False
        self.ifftshift_before = ifftshift_before

        self.f = (
            np.fft.rfftfreq(self.nfft, d=sampling)
            if real
            else np.fft.fftfreq(self.nfft, d=sampling)
        )
        self.fftshift_after = fftshift_after
        if self.fftshift_after:
            if self.real:
                warnings.warn(
                    "Using fftshift_after with real=True. fftshift should only be applied after a complex FFT. This is rarely intended behavior but if it is, ignore this message."
                )
            self.f = np.fft.fftshift(self.f)

        if len(dims) == 1:
            self.dims = np.array([dims[0], 1])
            self.dims_fft = self.dims.copy()
            self.dims_fft[self.dir] = self.nfft // 2 + 1 if self.real else self.nfft
            self.reshape = False
        else:
            self.dims = np.array(dims)
            self.dims_fft = self.dims.copy()
            self.dims_fft[self.dir] = self.nfft // 2 + 1 if self.real else self.nfft
            self.reshape = True
        self.shape = (int(np.prod(self.dims_fft)), int(np.prod(self.dims)))

        # Find types to enforce to forward and adjoint outputs. This is
        # required as np.fft.fft always returns complex128 even if input is
        # float32 or less. Moreover, when choosing real=True, the type of the
        # adjoint output is forced to be real even if the provided dtype
        # is complex.
        self.rdtype = get_real_dtype(dtype) if real else np.dtype(dtype)
        self.cdtype = get_complex_dtype(dtype)
        self.dtype = self.cdtype
        self.clinear = False if real else True
        self.explicit = False

    def _matvec(self, x):
        raise NotImplementedError(
            "_BaseFFT does not provide _matvec. It must be implemented separately."
        )

    def _rmatvec(self, x):
        raise NotImplementedError(
            "_BaseFFT does not provide _rmatvec. It must be implemented separately."
        )


class _FFT_numpy(_BaseFFT):
    """One dimensional Fast-Fourier Transform using numpy"""

    def __init__(
        self,
        dims,
        dir=0,
        nfft=None,
        sampling=1.0,
        real=False,
        fftshift=None,
        ifftshift_before=None,
        fftshift_after=False,
        dtype="complex128",
    ):
        super().__init__(
            dims,
            dir,
            nfft,
            sampling,
            real,
            fftshift,
            ifftshift_before,
            fftshift_after,
            dtype,
        )

    def _matvec(self, x):
        if not self.reshape:
            x = x.ravel()
            if self.ifftshift_before:
                x = np.fft.ifftshift(x)
            if self.real:
                y = np.fft.rfft(np.real(x), n=self.nfft, axis=-1, norm="ortho")
                # Apply scaling to obtain a correct adjoint for this operator
                y[..., 1 : 1 + (self.nfft - 1) // 2] *= np.sqrt(2)
            else:
                y = np.fft.fft(x, n=self.nfft, axis=-1, norm="ortho")
            if self.fftshift_after:
                y = np.fft.fftshift(y)
        else:
            x = np.reshape(x, self.dims)
            if self.ifftshift_before:
                x = np.fft.ifftshift(x, axes=self.dir)
            if self.real:
                y = np.fft.rfft(np.real(x), n=self.nfft, axis=self.dir, norm="ortho")
                # Apply scaling to obtain a correct adjoint for this operator
                y = np.swapaxes(y, -1, self.dir)
                y[..., 1 : 1 + (self.nfft - 1) // 2] *= np.sqrt(2)
                y = np.swapaxes(y, self.dir, -1)
            else:
                y = np.fft.fft(x, n=self.nfft, axis=self.dir, norm="ortho")
<<<<<<< HEAD
            if self.fftshift_after:
                y = np.fft.fftshift(y, axes=self.dir)
            y = y.flatten()
=======
            y = y.ravel()
>>>>>>> a5292b9d
        y = y.astype(self.cdtype)
        return y

    def _rmatvec(self, x):
        if not self.reshape:
            x = x.ravel()
            if self.fftshift_after:
                x = np.fft.ifftshift(x)
            if self.real:
                # Apply scaling to obtain a correct adjoint for this operator
                x = x.copy()
                x[..., 1 : 1 + (self.nfft - 1) // 2] /= np.sqrt(2)
                y = np.fft.irfft(x, n=self.nfft, axis=-1, norm="ortho")
            else:
                y = np.fft.ifft(x, n=self.nfft, axis=-1, norm="ortho")
            if self.nfft != self.dims[self.dir]:
                y = y[: self.dims[self.dir]]
            if self.ifftshift_before:
                y = np.fft.fftshift(y)
        else:
            x = np.reshape(x, self.dims_fft)
            if self.fftshift_after:
                x = np.fft.ifftshift(x, axes=self.dir)
            if self.real:
                # Apply scaling to obtain a correct adjoint for this operator
                x = x.copy()
                x = np.swapaxes(x, -1, self.dir)
                x[..., 1 : 1 + (self.nfft - 1) // 2] /= np.sqrt(2)
                x = np.swapaxes(x, self.dir, -1)
                y = np.fft.irfft(x, n=self.nfft, axis=self.dir, norm="ortho")
            else:
                y = np.fft.ifft(x, n=self.nfft, axis=self.dir, norm="ortho")
            if self.nfft != self.dims[self.dir]:
                y = np.take(y, np.arange(0, self.dims[self.dir]), axis=self.dir)
            if self.ifftshift_before:
                y = np.fft.fftshift(y, axes=self.dir)
            y = y.ravel()
        y = y.astype(self.rdtype)
        return y


class _FFT_fftw(_BaseFFT):
    """One dimensional Fast-Fourier Transform using pyffw"""

    def __init__(
        self,
        dims,
        dir=0,
        nfft=None,
        sampling=1.0,
        real=False,
        fftshift=None,
        ifftshift_before=None,
        fftshift_after=False,
        dtype="complex128",
        **kwargs_fftw
    ):
        super().__init__(
            dims,
            dir,
            nfft,
            sampling,
            real,
            fftshift,
            ifftshift_before,
            fftshift_after,
            dtype,
        )
        if len(dims) == 1:
            self.dims = np.array((dims[0],))
            self.dims_t = self.dims.copy()
            self.dims_t[self.dir] = self.nfft
            self.dims_fft = self.dims.copy()
            self.dims_fft[self.dir] = self.nfft // 2 + 1 if self.real else self.nfft
        else:
            self.dims_t = self.dims.copy()
            self.dims_t[self.dir] = self.nfft

        # define padding(fftw requires the user to provide padded input signal)
        self.pad = [[0, 0] for _ in range(len(self.dims))]
        if self.real:
            if self.nfft % 2:
                self.pad[self.dir][1] = (
                    2 * (self.dims_fft[self.dir] - 1) + 1 - self.dims[self.dir]
                )
            else:
                self.pad[self.dir][1] = (
                    2 * (self.dims_fft[self.dir] - 1) - self.dims[self.dir]
                )
        else:
            self.pad[self.dir][1] = self.dims_fft[self.dir] - self.dims[self.dir]
        self.dopad = True if np.sum(np.array(self.pad)) > 0 else False

        # create empty arrays and plans for fft/ifft
        self.x = pyfftw.empty_aligned(
            self.dims_t, dtype=self.rdtype if real else self.cdtype
        )
        self.y = pyfftw.empty_aligned(self.dims_fft, dtype=self.cdtype)
        self.fftplan = pyfftw.FFTW(
            self.x, self.y, axes=(self.dir,), direction="FFTW_FORWARD", **kwargs_fftw
        )
        self.ifftplan = pyfftw.FFTW(
            self.y, self.x, axes=(self.dir,), direction="FFTW_BACKWARD", **kwargs_fftw
        )

    def _matvec(self, x):
        if self.real:
            x = np.real(x)
        if not self.reshape:
            x = x.ravel()
            if self.ifftshift_before:
                x = np.fft.ifftshift(x)
            if self.dopad:
                x = np.pad(x, self.pad, "constant", constant_values=0)
            y = np.sqrt(1.0 / self.nfft) * self.fftplan(x)
            if self.real:
                y[..., 1 : 1 + (self.nfft - 1) // 2] *= np.sqrt(2)
            if self.fftshift_after:
                y = np.fft.fftshift(y)
        else:
            x = np.reshape(x, self.dims)
            if self.ifftshift_before:
                x = np.fft.ifftshift(x, axes=self.dir)
            if self.dopad:
                x = np.pad(x, self.pad, "constant", constant_values=0)
            y = np.sqrt(1.0 / self.nfft) * self.fftplan(x)
            if self.real:
                # Apply scaling to obtain a correct adjoint for this operator
                y = np.swapaxes(y, -1, self.dir)
                y[..., 1 : 1 + (self.nfft - 1) // 2] *= np.sqrt(2)
                y = np.swapaxes(y, self.dir, -1)
            if self.fftshift_after:
                y = np.fft.fftshift(y, axes=self.dir)
        return y.ravel()

    def _rmatvec(self, x):
        if not self.reshape:
            x = x.ravel()
            if self.fftshift_after:
                x = np.fft.ifftshift(x)
            if self.real:
                # Apply scaling to obtain a correct adjoint for this operator
                x = x.copy()
                x[..., 1 : 1 + (self.nfft - 1) // 2] /= np.sqrt(2)
            y = np.sqrt(self.nfft) * self.ifftplan(x)
            if self.nfft != self.dims[self.dir]:
                y = y[: self.dims[self.dir]]
            if self.ifftshift_before:
                y = np.fft.fftshift(y)
        else:
            x = np.reshape(x, self.dims_fft)
            if self.fftshift_after:
                x = np.fft.ifftshift(x, axes=self.dir)
            if self.real:
                # Apply scaling to obtain a correct adjoint for this operator
                x = x.copy()
                x = np.swapaxes(x, -1, self.dir)
                x[..., 1 : 1 + (self.nfft - 1) // 2] /= np.sqrt(2)
                x = np.swapaxes(x, self.dir, -1)
            y = np.sqrt(self.nfft) * self.ifftplan(x)
            if self.nfft != self.dims[self.dir]:
                y = np.take(y, np.arange(0, self.dims[self.dir]), axis=self.dir)
            if self.ifftshift_before:
                y = np.fft.fftshift(y, axes=self.dir)
        if self.real:
            y = np.real(y)
        return y.ravel()


def FFT(
    dims,
    dir=0,
    nfft=None,
    sampling=1.0,
    real=False,
    fftshift=None,
    ifftshift_before=None,
    fftshift_after=False,
    engine="numpy",
    dtype="complex128",
    **kwargs_fftw
):
    r"""One dimensional Fast-Fourier Transform.

    Apply Fast-Fourier Transform (FFT) along a specific direction ``dir`` of a
    multi-dimensional array of size ``dim``.

    Note that the FFT operator is an overload to either the numpy
    :py:func:`numpy.fft.fft` (or :py:func:`numpy.fft.rfft` for real models) in
    forward mode and to the numpy :py:func:`numpy.fft.ifft` (or
    :py:func:`numpy.fft.irfft` for real models) in adjoint mode, or their cupy
    equivalents. Alternatively, the :py:class:`pyfftw.FFTW` class is used
    when ``engine='fftw'`` is chosen.

    In both cases, scaling is properly taken into account to guarantee
    that the operator is passing the dot-test. If a user is interested to use
    the unscaled forward FFT, it must pre-multiply the operator by an
    appropriate correction factor. Moreover, for a real valued
    input signal, it is advised to use the flag `real=True` as it stores
    the values of the Fourier transform at positive frequencies only as
    values at negative frequencies are simply their complex conjugates.

    Parameters
    ----------
    dims : :obj:`tuple`
        Number of samples for each dimension
    dir : :obj:`int`, optional
        Direction along which FFT is applied.
    nfft : :obj:`int`, optional
        Number of samples in Fourier Transform (same as input if ``nfft=None``)
    sampling : :obj:`float`, optional
        Sampling step ``dt``.
    real : :obj:`bool`, optional
        Model to which fft is applied has real numbers (``True``) or not
        (``False``). Used to enforce that the output of adjoint of a real
        model is real.
    fftshift : :obj:`bool`, optional
        Note: `fftshift` is deprecated, use `ifftshift_before`.
    ifftshift_before : :obj:`bool`, optional
        Apply ifftshift (``True``) or not (``False``) to model vector (before FFT).
        Consider using this option when the model vector's respective axis is symmetric
        with respect to the zero value sample. This will shift the zero value sample to
        coincide with the zero index sample. With such an arrangement, FFT will not
        introduce a sample-dependent phase-shift when compared to the continuous Fourier
        Transform.
        Defaults to not applying ifftshift.
    fftshift_after : :obj:`bool`, optional
        Apply fftshift (``True``) or not (``False``) to data vector (after FFT).
        Consider using this option when you require frequencies to be arranged
        naturally, from negative to positive. When not applying fftshift after FFT,
        frequencies are arranged from zero to largest positive, and then from negative
        Nyquist to the frequency bin before zero.
        Defaults to not applying fftshift.
    engine : :obj:`str`, optional
        Engine used for fft computation (``numpy`` or ``fftw``). Choose
        ``numpy`` when working with cupy arrays.
    dtype : :obj:`str`, optional
        Type of elements in input array. Note that the `dtype` of the operator
        is the corresponding complex type even when a real type is provided.
        Nevertheless, the provided dtype will be enforced on the vector
        returned by the `rmatvec` method.
    **kwargs_fftw
            Arbitrary keyword arguments
            for :py:class:`pyfftw.FTTW`

    Attributes
    ----------
    shape : :obj:`tuple`
        Operator shape
    explicit : :obj:`bool`
        Operator contains a matrix that can be solved explicitly
        (True) or not (False)

    Raises
    ------
    ValueError
        If ``dims`` is provided and ``dir`` is bigger than ``len(dims)``
    NotImplementedError
        If ``engine`` is neither ``numpy`` nor ``fftw``

    Notes
    -----
    The FFT operator applies the forward Fourier transform to a signal
    :math:`d(t)` in forward mode:

    .. math::
        D(f) = \mathscr{F} (d) = \frac{1}{\sqrt{N_F}} \int d(t) e^{-j2\pi ft} dt

    Similarly, the inverse Fourier transform is applied to the Fourier spectrum
    :math:`D(f)` in adjoint mode:

    .. math::
        d(t) = \mathscr{F}^{-1} (D) = \sqrt{N_F} \int D(f) e^{j2\pi ft} df

    where :math:`N_F` is the number of samples in the Fourier domain `nfft`.
    Both operators are effectively discretized and solved by a fast iterative
    algorithm known as Fast Fourier Transform. Note that the FFT operator is a
    special operator in that the adjoint is also the inverse of the forward mode.
    Moreover, in case of real signal in time domain, the Fourier transform in
    Hermitian.

    """
    if engine == "fftw" and pyfftw is not None:
        f = _FFT_fftw(
            dims,
            dir=dir,
            nfft=nfft,
            sampling=sampling,
            real=real,
            fftshift=fftshift,
            ifftshift_before=ifftshift_before,
            fftshift_after=fftshift_after,
            dtype=dtype,
            **kwargs_fftw
        )
    elif engine == "numpy" or (engine == "fftw" and pyfftw is None):
        if engine == "fftw" and pyfftw is None:
            logging.warning(pyfftw_message)
        f = _FFT_numpy(
            dims,
            dir=dir,
            nfft=nfft,
            sampling=sampling,
            real=real,
            fftshift=fftshift,
            ifftshift_before=ifftshift_before,
            fftshift_after=fftshift_after,
            dtype=dtype,
        )
    else:
        raise NotImplementedError("engine must be numpy or fftw")
    return f<|MERGE_RESOLUTION|>--- conflicted
+++ resolved
@@ -165,13 +165,9 @@
                 y = np.swapaxes(y, self.dir, -1)
             else:
                 y = np.fft.fft(x, n=self.nfft, axis=self.dir, norm="ortho")
-<<<<<<< HEAD
             if self.fftshift_after:
                 y = np.fft.fftshift(y, axes=self.dir)
-            y = y.flatten()
-=======
             y = y.ravel()
->>>>>>> a5292b9d
         y = y.astype(self.cdtype)
         return y
 
