import numpy as np
import pytest
from numpy.testing import assert_array_almost_equal, assert_array_equal
from scipy.sparse.linalg import lsqr

from pylops.basicoperators import FirstDerivative, Identity, Kronecker, MatrixMult
from pylops.utils import dottest

par1 = {"ny": 11, "nx": 11, "imag": 0, "dtype": "float64"}  # square real
par2 = {"ny": 21, "nx": 11, "imag": 0, "dtype": "float64"}  # overdetermined real
par1j = {"ny": 11, "nx": 11, "imag": 1j, "dtype": "complex128"}  # square imag
par2j = {"ny": 21, "nx": 11, "imag": 1j, "dtype": "complex128"}  # overdetermined imag


@pytest.mark.parametrize("par", [(par1), (par2), (par1j), (par2j)])
def test_Kroneker(par):
    """Dot-test, inversion and comparison with np.kron for Kronecker operator"""
    np.random.seed(10)
    G1 = np.random.normal(0, 10, (par["ny"], par["nx"])).astype(par["dtype"])
    G2 = np.random.normal(0, 10, (par["ny"], par["nx"])).astype(par["dtype"])
    x = np.ones(par["nx"] ** 2) + par["imag"] * np.ones(par["nx"] ** 2)

    Kop = Kronecker(
        MatrixMult(G1, dtype=par["dtype"]),
        MatrixMult(G2, dtype=par["dtype"]),
        dtype=par["dtype"],
    )
    assert dottest(
        Kop, par["ny"] ** 2, par["nx"] ** 2, complexflag=0 if par["imag"] == 0 else 3
    )

    xlsqr = lsqr(Kop, Kop * x, damp=1e-20, iter_lim=300, show=0)[0]
    assert_array_almost_equal(x, xlsqr, decimal=2)

    # Comparison with numpy
    assert_array_almost_equal(np.kron(G1, G2), Kop * np.eye(par["nx"] ** 2), decimal=3)


@pytest.mark.parametrize("par", [(par1), (par2), (par1j), (par2j)])
def test_Kroneker_Derivative(par):
    """Use Kronecker operator to apply the Derivative operator over one axis
    and compare with FirstDerivative(... dir=axis)
    """
    Dop = FirstDerivative(par["ny"], sampling=1, edge=True, dtype="float32")
    D2op = FirstDerivative(
        par["ny"] * par["nx"],
        dims=(par["ny"], par["nx"]),
        dir=0,
        sampling=1,
        edge=True,
        dtype="float32",
    )

    Kop = Kronecker(Dop, Identity(par["nx"], dtype=par["dtype"]), dtype=par["dtype"])

    x = np.zeros((par["ny"], par["nx"])) + par["imag"] * np.zeros(
        (par["ny"], par["nx"])
    )
    x[par["ny"] // 2, par["nx"] // 2] = 1

<<<<<<< HEAD
    y = D2op * x.ravel()
    yk = Kop * x.ravel()
    assert_array_equal(y, yk)
=======
    y = D2op * x.flatten()
    yk = Kop * x.flatten()
    assert_array_equal(y, yk)
>>>>>>> 7b0f5d04
<|MERGE_RESOLUTION|>--- conflicted
+++ resolved
@@ -58,12 +58,6 @@
     )
     x[par["ny"] // 2, par["nx"] // 2] = 1
 
-<<<<<<< HEAD
     y = D2op * x.ravel()
     yk = Kop * x.ravel()
-    assert_array_equal(y, yk)
-=======
-    y = D2op * x.flatten()
-    yk = Kop * x.flatten()
-    assert_array_equal(y, yk)
->>>>>>> 7b0f5d04
+    assert_array_equal(y, yk)