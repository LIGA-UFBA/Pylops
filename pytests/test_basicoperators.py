import numpy as np
import pytest
from numpy.testing import assert_array_almost_equal, assert_array_equal
from scipy.sparse import rand
from scipy.sparse.linalg import lsqr

from pylops.basicoperators import (
    Conj,
    Flip,
    Identity,
    Imag,
    LinearRegression,
    MatrixMult,
    Real,
    Regression,
    Roll,
    Sum,
    Symmetrize,
    Zero,
)
from pylops.utils import dottest

par1 = {"ny": 11, "nx": 11, "imag": 0, "dtype": "float64"}  # square real
par2 = {"ny": 21, "nx": 11, "imag": 0, "dtype": "float64"}  # overdetermined real
par1j = {"ny": 11, "nx": 11, "imag": 1j, "dtype": "complex128"}  # square complex
par2j = {
    "ny": 21,
    "nx": 11,
    "imag": 1j,
    "dtype": "complex128",
}  # overdetermined complex
par3 = {"ny": 11, "nx": 21, "imag": 0, "dtype": "float64"}  # underdetermined real

np.random.seed(10)


@pytest.mark.parametrize("par", [(par1), (par2)])
def test_Regression(par):
    """Dot-test, inversion and apply for Regression operator"""
    np.random.seed(10)
    order = 4
    t = np.arange(par["ny"], dtype=np.float32)
    LRop = Regression(t, order=order, dtype=par["dtype"])
    assert dottest(LRop, par["ny"], order + 1)

    x = np.array([1.0, 2.0, 0.0, 3.0, -1.0], dtype=np.float32)
    xlsqr = lsqr(LRop, LRop * x, damp=1e-10, iter_lim=300, show=0)[0]
    assert_array_almost_equal(x, xlsqr, decimal=3)

    y = LRop * x
    y1 = LRop.apply(t, x)
    assert_array_almost_equal(y, y1, decimal=3)


@pytest.mark.parametrize("par", [(par1), (par2)])
def test_LinearRegression(par):
    """Dot-test and inversion for LinearRegression operator"""
    np.random.seed(10)
    t = np.arange(par["ny"], dtype=np.float32)
    LRop = LinearRegression(t, dtype=par["dtype"])
    assert dottest(LRop, par["ny"], 2)

    x = np.array([1.0, 2.0], dtype=np.float32)
    xlsqr = lsqr(LRop, LRop * x, damp=1e-10, iter_lim=300, show=0)[0]
    assert_array_almost_equal(x, xlsqr, decimal=3)

    y = LRop * x
    y1 = LRop.apply(t, x)
    assert_array_almost_equal(y, y1, decimal=3)


@pytest.mark.parametrize("par", [(par1), (par2), (par1j), (par2j)])
def test_MatrixMult(par):
    """Dot-test and inversion for MatrixMult operator"""
    np.random.seed(10)
    G = np.random.normal(0, 10, (par["ny"], par["nx"])).astype("float32") + par[
        "imag"
    ] * np.random.normal(0, 10, (par["ny"], par["nx"])).astype("float32")
    Gop = MatrixMult(G, dtype=par["dtype"])
    assert dottest(Gop, par["ny"], par["nx"], complexflag=0 if par["imag"] == 0 else 3)

    x = np.ones(par["nx"]) + par["imag"] * np.ones(par["nx"])
    xlsqr = lsqr(Gop, Gop * x, damp=1e-20, iter_lim=300, show=0)[0]
    assert_array_almost_equal(x, xlsqr, decimal=4)


@pytest.mark.parametrize("par", [(par1), (par2), (par1j), (par2j)])
def test_MatrixMult_sparse(par):
    """Dot-test and inversion for MatrixMult operator using sparse
    matrix
    """
    np.random.seed(10)
    G = rand(par["ny"], par["nx"], density=0.75).astype("float32") + par["imag"] * rand(
        par["ny"], par["nx"], density=0.75
    ).astype("float32")

    Gop = MatrixMult(G, dtype=par["dtype"])
    assert dottest(Gop, par["ny"], par["nx"], complexflag=0 if par["imag"] == 1 else 3)

    x = np.ones(par["nx"]) + par["imag"] * np.ones(par["nx"])
    xlsqr = lsqr(Gop, Gop * x, damp=1e-20, iter_lim=300, show=0)[0]
    assert_array_almost_equal(x, xlsqr, decimal=4)


@pytest.mark.parametrize("par", [(par1j), (par2j)])
def test_MatrixMult_complexcast(par):
    """Automatic upcasting of MatrixMult operator dtype based on complex
    matrix
    """
    np.random.seed(10)
    G = rand(par["ny"], par["nx"], density=0.75).astype("float32") + par["imag"] * rand(
        par["ny"], par["nx"], density=0.75
    ).astype("float32")

    Gop = MatrixMult(G, dtype="float32")
    assert Gop.dtype == "complex64"


@pytest.mark.parametrize("par", [(par1), (par2), (par1j), (par2j)])
def test_MatrixMult_repeated(par):
    """Dot-test and inversion for test_MatrixMult operator repeated
    along another dimension
    """
    np.random.seed(10)
<<<<<<< HEAD
    G = np.random.normal(0, 10, (par['ny'], par['nx'])).astype('float32') + \
        par['imag'] * np.random.normal(0, 10, (par['ny'],
                                               par['nx'])).astype('float32')
    Gop = MatrixMult(G, dims=5, dtype=par['dtype'])
    assert dottest(Gop, par['ny']*5, par['nx']*5,
                   complexflag=0 if par['imag'] == 1 else 3)

    x = (np.ones((par['nx'], 5)) +
         par['imag'] * np.ones((par['nx'], 5))).ravel()
    xlsqr = lsqr(Gop, Gop*x, damp=1e-20, iter_lim=300, show=0)[0]
=======
    G = np.random.normal(0, 10, (par["ny"], par["nx"])).astype("float32") + par[
        "imag"
    ] * np.random.normal(0, 10, (par["ny"], par["nx"])).astype("float32")
    Gop = MatrixMult(G, dims=5, dtype=par["dtype"])
    assert dottest(
        Gop, par["ny"] * 5, par["nx"] * 5, complexflag=0 if par["imag"] == 1 else 3
    )

    x = (np.ones((par["nx"], 5)) + par["imag"] * np.ones((par["nx"], 5))).flatten()
    xlsqr = lsqr(Gop, Gop * x, damp=1e-20, iter_lim=300, show=0)[0]
>>>>>>> 7b0f5d04
    assert_array_almost_equal(x, xlsqr, decimal=4)


@pytest.mark.parametrize("par", [(par1), (par2), (par1j), (par2j), (par3)])
def test_Identity_inplace(par):
    """Dot-test, forward and adjoint for Identity operator"""
    np.random.seed(10)
    Iop = Identity(par["ny"], par["nx"], dtype=par["dtype"], inplace=True)
    assert dottest(Iop, par["ny"], par["nx"], complexflag=0 if par["imag"] == 0 else 3)

    x = np.ones(par["nx"]) + par["imag"] * np.ones(par["nx"])
    y = Iop * x
    x1 = Iop.H * y

    assert_array_almost_equal(
        x[: min(par["ny"], par["nx"])], y[: min(par["ny"], par["nx"])], decimal=4
    )
    assert_array_almost_equal(
        x[: min(par["ny"], par["nx"])], x1[: min(par["ny"], par["nx"])], decimal=4
    )


@pytest.mark.parametrize("par", [(par1), (par2), (par1j), (par2j), (par3)])
def test_Identity_noinplace(par):
    """Dot-test, forward and adjoint for Identity operator (not in place)"""
    np.random.seed(10)
    Iop = Identity(par["ny"], par["nx"], dtype=par["dtype"], inplace=False)
    assert dottest(Iop, par["ny"], par["nx"], complexflag=0 if par["imag"] == 0 else 3)

    x = np.ones(par["nx"]) + par["imag"] * np.ones(par["nx"])
    y = Iop * x
    x1 = Iop.H * y

    assert_array_almost_equal(
        x[: min(par["ny"], par["nx"])], y[: min(par["ny"], par["nx"])], decimal=4
    )
    assert_array_almost_equal(
        x[: min(par["ny"], par["nx"])], x1[: min(par["ny"], par["nx"])], decimal=4
    )

    # change value in x and check it doesn't change in y
    x[0] = 10
    assert x[0] != y[0]


@pytest.mark.parametrize("par", [(par1), (par2), (par1j), (par2j), (par3)])
def test_Zero(par):
    """Dot-test, forward and adjoint for Zero operator"""
    np.random.seed(10)
    Zop = Zero(par["ny"], par["nx"], dtype=par["dtype"])
    assert dottest(Zop, par["ny"], par["nx"])

    x = np.ones(par["nx"]) + par["imag"] * np.ones(par["nx"])
    y = Zop * x
    x1 = Zop.H * y

    assert_array_almost_equal(y, np.zeros(par["ny"]))
    assert_array_almost_equal(x1, np.zeros(par["nx"]))


@pytest.mark.parametrize("par", [(par1), (par2), (par1j), (par2j)])
def test_Flip1D(par):
    """Dot-test, forward and adjoint for Flip operator on 1d signal"""
    np.random.seed(10)
    x = np.arange(par["ny"]) + par["imag"] * np.arange(par["ny"])

    Fop = Flip(par["ny"], dtype=par["dtype"])
    assert dottest(Fop, par["ny"], par["ny"])

    y = Fop * x
    xadj = Fop.H * y
    assert_array_equal(x, xadj)


@pytest.mark.parametrize("par", [(par1), (par2), (par1j), (par2j)])
def test_Flip2D(par):
    """Dot-test, forward and adjoint for Flip operator on 2d signal"""
    np.random.seed(10)
    x = {}
    x["0"] = np.outer(np.arange(par["ny"]), np.ones(par["nx"])) + par[
        "imag"
    ] * np.outer(np.arange(par["ny"]), np.ones(par["nx"]))
    x["1"] = np.outer(np.ones(par["ny"]), np.arange(par["nx"])) + par[
        "imag"
    ] * np.outer(np.ones(par["ny"]), np.arange(par["nx"]))

    for dir in [0, 1]:
        Fop = Flip(
            par["ny"] * par["nx"],
            dims=(par["ny"], par["nx"]),
            dir=dir,
            dtype=par["dtype"],
        )
        assert dottest(Fop, par["ny"] * par["nx"], par["ny"] * par["nx"])

<<<<<<< HEAD
        y = Fop * x[str(dir)].ravel()
        xadj = Fop.H * y.ravel()
        xadj = xadj.reshape(par['ny'], par['nx'])
=======
        y = Fop * x[str(dir)].flatten()
        xadj = Fop.H * y.flatten()
        xadj = xadj.reshape(par["ny"], par["nx"])
>>>>>>> 7b0f5d04
        assert_array_equal(x[str(dir)], xadj)


@pytest.mark.parametrize("par", [(par1), (par2), (par1j), (par2j)])
def test_Flip3D(par):
    """Dot-test, forward and adjoint for Flip operator on 3d signal"""
    np.random.seed(10)
    x = {}
    x["0"] = np.outer(np.arange(par["ny"]), np.ones(par["nx"]))[
        :, :, np.newaxis
    ] * np.ones(par["nx"]) + par["imag"] * np.outer(
        np.arange(par["ny"]), np.ones(par["nx"])
    )[
        :, :, np.newaxis
    ] * np.ones(
        par["nx"]
    )

    x["1"] = np.outer(np.ones(par["ny"]), np.arange(par["nx"]))[
        :, :, np.newaxis
    ] * np.ones(par["nx"]) + par["imag"] * np.outer(
        np.ones(par["ny"]), np.arange(par["nx"])
    )[
        :, :, np.newaxis
    ] * np.ones(
        par["nx"]
    )
    x["2"] = np.outer(np.ones(par["ny"]), np.ones(par["nx"]))[
        :, :, np.newaxis
    ] * np.arange(par["nx"]) + par["imag"] * np.outer(
        np.ones(par["ny"]), np.ones(par["nx"])
    )[
        :, :, np.newaxis
    ] * np.arange(
        par["nx"]
    )

    for dir in [0, 1, 2]:
        Fop = Flip(
            par["ny"] * par["nx"] * par["nx"],
            dims=(par["ny"], par["nx"], par["nx"]),
            dir=dir,
            dtype=par["dtype"],
        )
        assert dottest(
            Fop, par["ny"] * par["nx"] * par["nx"], par["ny"] * par["nx"] * par["nx"]
        )

<<<<<<< HEAD
        y = Fop * x[str(dir)].ravel()
        xadj = Fop.H * y.ravel()
        xadj = xadj.reshape(par['ny'], par['nx'], par['nx'])
=======
        y = Fop * x[str(dir)].flatten()
        xadj = Fop.H * y.flatten()
        xadj = xadj.reshape(par["ny"], par["nx"], par["nx"])
>>>>>>> 7b0f5d04
        assert_array_equal(x[str(dir)], xadj)


@pytest.mark.parametrize("par", [(par1), (par2), (par1j), (par2j), (par3)])
def test_Symmetrize1D(par):
    """Dot-test, forward and inverse for Symmetrize operator on 1d signal"""
    np.random.seed(10)
    x = np.arange(par["ny"]) + par["imag"] * np.arange(par["ny"])

    Sop = Symmetrize(par["ny"], dtype=par["dtype"])
    dottest(Sop, par["ny"] * 2 - 1, par["ny"], verb=True)

    y = Sop * x
    xinv = Sop / y
    assert_array_almost_equal(x, xinv, decimal=3)


@pytest.mark.parametrize("par", [(par1), (par2), (par1j), (par2j), (par3)])
def test_Symmetrize2D(par):
    """Dot-test, forward and inverse for Symmetrize operator on 2d signal"""
    np.random.seed(10)
    x = {}
    x["0"] = np.outer(np.arange(par["ny"]), np.ones(par["nx"])) + par[
        "imag"
    ] * np.outer(np.arange(par["ny"]), np.ones(par["nx"]))
    x["1"] = np.outer(np.ones(par["ny"]), np.arange(par["nx"])) + par[
        "imag"
    ] * np.outer(np.ones(par["ny"]), np.arange(par["nx"]))

    for dir in [0, 1]:
<<<<<<< HEAD
        Sop = Symmetrize(par['ny']*par['nx'],
                         dims=(par['ny'], par['nx']),
                         dir=dir, dtype=par['dtype'])
        y = Sop * x[str(dir)].ravel()
        assert dottest(Sop, y.size, par['ny']*par['nx'])
=======
        Sop = Symmetrize(
            par["ny"] * par["nx"],
            dims=(par["ny"], par["nx"]),
            dir=dir,
            dtype=par["dtype"],
        )
        y = Sop * x[str(dir)].flatten()
        assert dottest(Sop, y.size, par["ny"] * par["nx"])
>>>>>>> 7b0f5d04

        xinv = Sop / y
        assert_array_almost_equal(x[str(dir)].ravel(), xinv, decimal=3)


@pytest.mark.parametrize("par", [(par1), (par2), (par1j), (par2j), (par3)])
def test_Symmetrize3D(par):
    """Dot-test, forward and adjoint for Symmetrize operator on 3d signal"""
    np.random.seed(10)
    x = {}
    x["0"] = np.outer(np.arange(par["ny"]), np.ones(par["nx"]))[
        :, :, np.newaxis
    ] * np.ones(par["nx"]) + par["imag"] * np.outer(
        np.arange(par["ny"]), np.ones(par["nx"])
    )[
        :, :, np.newaxis
    ] * np.ones(
        par["nx"]
    )

    x["1"] = np.outer(np.ones(par["ny"]), np.arange(par["nx"]))[
        :, :, np.newaxis
    ] * np.ones(par["nx"]) + par["imag"] * np.outer(
        np.ones(par["ny"]), np.arange(par["nx"])
    )[
        :, :, np.newaxis
    ] * np.ones(
        par["nx"]
    )
    x["2"] = np.outer(np.ones(par["ny"]), np.ones(par["nx"]))[
        :, :, np.newaxis
    ] * np.arange(par["nx"]) + par["imag"] * np.outer(
        np.ones(par["ny"]), np.ones(par["nx"])
    )[
        :, :, np.newaxis
    ] * np.arange(
        par["nx"]
    )

    for dir in [0, 1, 2]:
<<<<<<< HEAD
        Sop = Symmetrize(par['ny']*par['nx']*par['nx'],
                         dims=(par['ny'], par['nx'], par['nx']),
                         dir=dir, dtype=par['dtype'])
        y = Sop * x[str(dir)].ravel()
        assert dottest(Sop, y.size, par['ny']*par['nx']*par['nx'])
=======
        Sop = Symmetrize(
            par["ny"] * par["nx"] * par["nx"],
            dims=(par["ny"], par["nx"], par["nx"]),
            dir=dir,
            dtype=par["dtype"],
        )
        y = Sop * x[str(dir)].flatten()
        assert dottest(Sop, y.size, par["ny"] * par["nx"] * par["nx"])
>>>>>>> 7b0f5d04

        xinv = Sop / y
        assert_array_almost_equal(x[str(dir)].ravel(), xinv, decimal=3)


@pytest.mark.parametrize("par", [(par1), (par2), (par1j), (par2j), (par3)])
def test_Roll1D(par):
    """Dot-test, forward and adjoint for Roll operator on 1d signal"""
    np.random.seed(10)
    x = np.arange(par["ny"]) + par["imag"] * np.arange(par["ny"])

    Rop = Roll(par["ny"], shift=2, dtype=par["dtype"])
    assert dottest(Rop, par["ny"], par["ny"])

    y = Rop * x
    xadj = Rop.H * y
    assert_array_almost_equal(x, xadj, decimal=3)


@pytest.mark.parametrize("par", [(par1), (par2), (par1j), (par2j), (par3)])
def test_Roll2D(par):
    """Dot-test, forward and inverse for Roll operator on 2d signal"""
    np.random.seed(10)
    x = {}
    x["0"] = np.outer(np.arange(par["ny"]), np.ones(par["nx"])) + par[
        "imag"
    ] * np.outer(np.arange(par["ny"]), np.ones(par["nx"]))
    x["1"] = np.outer(np.ones(par["ny"]), np.arange(par["nx"])) + par[
        "imag"
    ] * np.outer(np.ones(par["ny"]), np.arange(par["nx"]))

    for dir in [0, 1]:
<<<<<<< HEAD
        Rop = Roll(par['ny'] * par['nx'],
                   dims=(par['ny'], par['nx']),
                   dir=dir, shift=-2, dtype=par['dtype'])
        y = Rop * x[str(dir)].ravel()
        assert dottest(Rop, par['ny'] * par['nx'], par['ny'] * par['nx'])
=======
        Rop = Roll(
            par["ny"] * par["nx"],
            dims=(par["ny"], par["nx"]),
            dir=dir,
            shift=-2,
            dtype=par["dtype"],
        )
        y = Rop * x[str(dir)].flatten()
        assert dottest(Rop, par["ny"] * par["nx"], par["ny"] * par["nx"])
>>>>>>> 7b0f5d04

        xadj = Rop.H * y
        assert_array_almost_equal(x[str(dir)].ravel(), xadj, decimal=3)


@pytest.mark.parametrize("par", [(par1), (par2), (par1j), (par2j), (par3)])
def test_Roll3D(par):
    """Dot-test, forward and adjoint for Roll operator on 3d signal"""
    np.random.seed(10)
    x = {}
    x["0"] = np.outer(np.arange(par["ny"]), np.ones(par["nx"]))[
        :, :, np.newaxis
    ] * np.ones(par["nx"]) + par["imag"] * np.outer(
        np.arange(par["ny"]), np.ones(par["nx"])
    )[
        :, :, np.newaxis
    ] * np.ones(
        par["nx"]
    )

    x["1"] = np.outer(np.ones(par["ny"]), np.arange(par["nx"]))[
        :, :, np.newaxis
    ] * np.ones(par["nx"]) + par["imag"] * np.outer(
        np.ones(par["ny"]), np.arange(par["nx"])
    )[
        :, :, np.newaxis
    ] * np.ones(
        par["nx"]
    )
    x["2"] = np.outer(np.ones(par["ny"]), np.ones(par["nx"]))[
        :, :, np.newaxis
    ] * np.arange(par["nx"]) + par["imag"] * np.outer(
        np.ones(par["ny"]), np.ones(par["nx"])
    )[
        :, :, np.newaxis
    ] * np.arange(
        par["nx"]
    )

    for dir in [0, 1, 2]:
<<<<<<< HEAD
        Rop = Roll(par['ny'] * par['nx'] * par['nx'],
                   dims=(par['ny'], par['nx'], par['nx']),
                   dir=dir, shift=3, dtype=par['dtype'])
        y = Rop * x[str(dir)].ravel()
        assert dottest(Rop, par['ny'] * par['nx'] * par['nx'],
                       par['ny'] * par['nx'] * par['nx'])
=======
        Rop = Roll(
            par["ny"] * par["nx"] * par["nx"],
            dims=(par["ny"], par["nx"], par["nx"]),
            dir=dir,
            shift=3,
            dtype=par["dtype"],
        )
        y = Rop * x[str(dir)].flatten()
        assert dottest(
            Rop, par["ny"] * par["nx"] * par["nx"], par["ny"] * par["nx"] * par["nx"]
        )
>>>>>>> 7b0f5d04

        xinv = Rop.H * y
        assert_array_almost_equal(x[str(dir)].ravel(), xinv, decimal=3)


@pytest.mark.parametrize("par", [(par1), (par2), (par1j), (par2j), (par3)])
def test_Sum2D(par):
    """Dot-test for Sum operator on 2d signal"""
    for dir in [0, 1]:
        dim_d = [par["ny"], par["nx"]]
        dim_d.pop(dir)
        Sop = Sum(dims=(par["ny"], par["nx"]), dir=dir, dtype=par["dtype"])
        assert dottest(Sop, np.prod(dim_d), par["ny"] * par["nx"])


@pytest.mark.parametrize("par", [(par1), (par2), (par1j), (par2j), (par3)])
def test_Sum3D(par):
    """Dot-test, forward and adjoint for Sum operator on 3d signal"""
    for dir in [0, 1, 2]:
        dim_d = [par["ny"], par["nx"], par["nx"]]
        dim_d.pop(dir)
        Sop = Sum(dims=(par["ny"], par["nx"], par["nx"]), dir=dir, dtype=par["dtype"])
        assert dottest(Sop, np.prod(dim_d), par["ny"] * par["nx"] * par["nx"])


@pytest.mark.parametrize("par", [(par1), (par2), (par1j), (par2j), (par3)])
def test_Real(par):
    """Dot-test, forward and adjoint for Real operator"""
    Rop = Real(dims=(par["ny"], par["nx"]), dtype=par["dtype"])
    if np.dtype(par["dtype"]).kind == "c":
        complexflag = 3
    else:
        complexflag = 0
    assert dottest(
        Rop, par["ny"] * par["nx"], par["ny"] * par["nx"], complexflag=complexflag
    )

    np.random.seed(10)
    x = np.random.randn(par["nx"] * par["ny"]) + par["imag"] * np.random.randn(
        par["nx"] * par["ny"]
    )
    y = Rop * x
    assert_array_equal(y, np.real(x))
    y = np.random.randn(par["nx"] * par["ny"]) + par["imag"] * np.random.randn(
        par["nx"] * par["ny"]
    )
    x = Rop.H * y
    assert_array_equal(x, np.real(y) + 0j)


@pytest.mark.parametrize("par", [(par1), (par2), (par1j), (par2j), (par3)])
def test_Imag(par):
    """Dot-test, forward and adjoint for Imag operator"""
    Iop = Imag(dims=(par["ny"], par["nx"]), dtype=par["dtype"])
    if np.dtype(par["dtype"]).kind == "c":
        complexflag = 3
    else:
        complexflag = 0
    assert dottest(
        Iop, par["ny"] * par["nx"], par["ny"] * par["nx"], complexflag=complexflag
    )

    np.random.seed(10)
    x = np.random.randn(par["nx"] * par["ny"]) + par["imag"] * np.random.randn(
        par["nx"] * par["ny"]
    )
    y = Iop * x
    assert_array_equal(y, np.imag(x))
    y = np.random.randn(par["nx"] * par["ny"]) + par["imag"] * np.random.randn(
        par["nx"] * par["ny"]
    )
    x = Iop.H * y
    if np.dtype(par["dtype"]).kind == "c":
        assert_array_equal(x, 0 + 1j * np.real(y))
    else:
        assert_array_equal(x, 0)


@pytest.mark.parametrize("par", [(par1), (par2), (par1j), (par2j), (par3)])
def test_Conj(par):
    """Dot-test, forward and adjoint for Conj operator"""
    Cop = Conj(dims=(par["ny"], par["nx"]), dtype=par["dtype"])
    if np.dtype(par["dtype"]).kind == "c":
        complexflag = 3
    else:
        complexflag = 0
    assert dottest(
        Cop, par["ny"] * par["nx"], par["ny"] * par["nx"], complexflag=complexflag
    )

    np.random.seed(10)
    x = np.random.randn(par["nx"] * par["ny"]) + par["imag"] * np.random.randn(
        par["nx"] * par["ny"]
    )
    y = Cop * x
    xadj = Cop.H * y
    assert_array_equal(x, xadj)
    assert_array_equal(y, np.conj(x))
    assert_array_equal(xadj, np.conj(y))<|MERGE_RESOLUTION|>--- conflicted
+++ resolved
@@ -122,7 +122,6 @@
     along another dimension
     """
     np.random.seed(10)
-<<<<<<< HEAD
     G = np.random.normal(0, 10, (par['ny'], par['nx'])).astype('float32') + \
         par['imag'] * np.random.normal(0, 10, (par['ny'],
                                                par['nx'])).astype('float32')
@@ -133,18 +132,6 @@
     x = (np.ones((par['nx'], 5)) +
          par['imag'] * np.ones((par['nx'], 5))).ravel()
     xlsqr = lsqr(Gop, Gop*x, damp=1e-20, iter_lim=300, show=0)[0]
-=======
-    G = np.random.normal(0, 10, (par["ny"], par["nx"])).astype("float32") + par[
-        "imag"
-    ] * np.random.normal(0, 10, (par["ny"], par["nx"])).astype("float32")
-    Gop = MatrixMult(G, dims=5, dtype=par["dtype"])
-    assert dottest(
-        Gop, par["ny"] * 5, par["nx"] * 5, complexflag=0 if par["imag"] == 1 else 3
-    )
-
-    x = (np.ones((par["nx"], 5)) + par["imag"] * np.ones((par["nx"], 5))).flatten()
-    xlsqr = lsqr(Gop, Gop * x, damp=1e-20, iter_lim=300, show=0)[0]
->>>>>>> 7b0f5d04
     assert_array_almost_equal(x, xlsqr, decimal=4)
 
 
@@ -240,15 +227,9 @@
         )
         assert dottest(Fop, par["ny"] * par["nx"], par["ny"] * par["nx"])
 
-<<<<<<< HEAD
         y = Fop * x[str(dir)].ravel()
         xadj = Fop.H * y.ravel()
         xadj = xadj.reshape(par['ny'], par['nx'])
-=======
-        y = Fop * x[str(dir)].flatten()
-        xadj = Fop.H * y.flatten()
-        xadj = xadj.reshape(par["ny"], par["nx"])
->>>>>>> 7b0f5d04
         assert_array_equal(x[str(dir)], xadj)
 
 
@@ -297,15 +278,9 @@
             Fop, par["ny"] * par["nx"] * par["nx"], par["ny"] * par["nx"] * par["nx"]
         )
 
-<<<<<<< HEAD
         y = Fop * x[str(dir)].ravel()
         xadj = Fop.H * y.ravel()
         xadj = xadj.reshape(par['ny'], par['nx'], par['nx'])
-=======
-        y = Fop * x[str(dir)].flatten()
-        xadj = Fop.H * y.flatten()
-        xadj = xadj.reshape(par["ny"], par["nx"], par["nx"])
->>>>>>> 7b0f5d04
         assert_array_equal(x[str(dir)], xadj)
 
 
@@ -336,22 +311,11 @@
     ] * np.outer(np.ones(par["ny"]), np.arange(par["nx"]))
 
     for dir in [0, 1]:
-<<<<<<< HEAD
         Sop = Symmetrize(par['ny']*par['nx'],
                          dims=(par['ny'], par['nx']),
                          dir=dir, dtype=par['dtype'])
         y = Sop * x[str(dir)].ravel()
         assert dottest(Sop, y.size, par['ny']*par['nx'])
-=======
-        Sop = Symmetrize(
-            par["ny"] * par["nx"],
-            dims=(par["ny"], par["nx"]),
-            dir=dir,
-            dtype=par["dtype"],
-        )
-        y = Sop * x[str(dir)].flatten()
-        assert dottest(Sop, y.size, par["ny"] * par["nx"])
->>>>>>> 7b0f5d04
 
         xinv = Sop / y
         assert_array_almost_equal(x[str(dir)].ravel(), xinv, decimal=3)
@@ -392,22 +356,11 @@
     )
 
     for dir in [0, 1, 2]:
-<<<<<<< HEAD
         Sop = Symmetrize(par['ny']*par['nx']*par['nx'],
                          dims=(par['ny'], par['nx'], par['nx']),
                          dir=dir, dtype=par['dtype'])
         y = Sop * x[str(dir)].ravel()
         assert dottest(Sop, y.size, par['ny']*par['nx']*par['nx'])
-=======
-        Sop = Symmetrize(
-            par["ny"] * par["nx"] * par["nx"],
-            dims=(par["ny"], par["nx"], par["nx"]),
-            dir=dir,
-            dtype=par["dtype"],
-        )
-        y = Sop * x[str(dir)].flatten()
-        assert dottest(Sop, y.size, par["ny"] * par["nx"] * par["nx"])
->>>>>>> 7b0f5d04
 
         xinv = Sop / y
         assert_array_almost_equal(x[str(dir)].ravel(), xinv, decimal=3)
@@ -440,23 +393,11 @@
     ] * np.outer(np.ones(par["ny"]), np.arange(par["nx"]))
 
     for dir in [0, 1]:
-<<<<<<< HEAD
         Rop = Roll(par['ny'] * par['nx'],
                    dims=(par['ny'], par['nx']),
                    dir=dir, shift=-2, dtype=par['dtype'])
         y = Rop * x[str(dir)].ravel()
         assert dottest(Rop, par['ny'] * par['nx'], par['ny'] * par['nx'])
-=======
-        Rop = Roll(
-            par["ny"] * par["nx"],
-            dims=(par["ny"], par["nx"]),
-            dir=dir,
-            shift=-2,
-            dtype=par["dtype"],
-        )
-        y = Rop * x[str(dir)].flatten()
-        assert dottest(Rop, par["ny"] * par["nx"], par["ny"] * par["nx"])
->>>>>>> 7b0f5d04
 
         xadj = Rop.H * y
         assert_array_almost_equal(x[str(dir)].ravel(), xadj, decimal=3)
@@ -497,26 +438,12 @@
     )
 
     for dir in [0, 1, 2]:
-<<<<<<< HEAD
         Rop = Roll(par['ny'] * par['nx'] * par['nx'],
                    dims=(par['ny'], par['nx'], par['nx']),
                    dir=dir, shift=3, dtype=par['dtype'])
         y = Rop * x[str(dir)].ravel()
         assert dottest(Rop, par['ny'] * par['nx'] * par['nx'],
                        par['ny'] * par['nx'] * par['nx'])
-=======
-        Rop = Roll(
-            par["ny"] * par["nx"] * par["nx"],
-            dims=(par["ny"], par["nx"], par["nx"]),
-            dir=dir,
-            shift=3,
-            dtype=par["dtype"],
-        )
-        y = Rop * x[str(dir)].flatten()
-        assert dottest(
-            Rop, par["ny"] * par["nx"] * par["nx"], par["ny"] * par["nx"] * par["nx"]
-        )
->>>>>>> 7b0f5d04
 
         xinv = Rop.H * y
         assert_array_almost_equal(x[str(dir)].ravel(), xinv, decimal=3)
