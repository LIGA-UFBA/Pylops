--- conflicted
+++ resolved
@@ -22,19 +22,11 @@
 # Create medium parameters for multiple contrasts
 nt0 = 501
 dt0 = 0.004
-<<<<<<< HEAD
 t0 = np.arange(nt0)*dt0
 vp = 1200 + np.arange(nt0) + filtfilt(np.ones(5)/5., 1, np.random.normal(0, 80, nt0))
 vs = 600 + vp/2 + filtfilt(np.ones(5)/5., 1, np.random.normal(0, 20, nt0))
 rho = 1000 + vp + filtfilt(np.ones(5)/5., 1, np.random.normal(0, 30, nt0))
 m = (np.stack((np.log(vp), np.log(vs), np.log(rho)), axis=1)).ravel()
-=======
-t0 = np.arange(nt0) * dt0
-vp = 1200 + np.arange(nt0) + filtfilt(np.ones(5) / 5.0, 1, np.random.normal(0, 80, nt0))
-vs = 600 + vp / 2 + filtfilt(np.ones(5) / 5.0, 1, np.random.normal(0, 20, nt0))
-rho = 1000 + vp + filtfilt(np.ones(5) / 5.0, 1, np.random.normal(0, 30, nt0))
-m = (np.stack((np.log(vp), np.log(vs), np.log(rho)), axis=1)).flatten()
->>>>>>> 7b0f5d04
 
 # Angles
 ntheta = 21
